# Changelog
All notable changes to this project will be documented in this file.

The format is based on [Keep a Changelog](https://keepachangelog.com/en/1.0.0/),
and this project adheres to [Semantic Versioning](https://semver.org/spec/v2.0.0.html).

## [Unreleased]
<<<<<<< HEAD
- Fix issue [Bot is handling messages coming from itself #5](https://github.com/go-joe/slack-adapter/issues/5)
=======
- Actually use `Config.Name` field when sending messages
>>>>>>> f329065a

## [v0.6.0] - 2019-04-19
- Update to joe v0.7.0
- Set the ReceiveMessageEvent.AuthorID field
- Set the ReceiveMessageEvent.Data field to the github.com/nlopes/slack.MessageEvent

## [v0.5.1] - 2019-03-25
- Fix missing avatar and bot name when sending messages

## [v0.5.0] - 2019-03-24
- Automatically parse all sent messages (e.g. allow `@someone` or `#channel`)

## [v0.4.0] - 2019-03-18
### Changed
- Update to the changed Module interface of joe v0.4.0

## [v0.3.0] - 2019-03-17
### Added
- Unit tests :)

### Changed
- Do not leak received messages as debug messages
- Rename `API` type to `BotAdapter`
- `NewAdapter(…)` now returns a`*BotAdapter` instead of a `joe.Adapter`

## [v0.2.0] - 2019-03-10

### Changed
- Update to the changed Adapter interface of joe v0.2.0

## [v0.1.0] - 2019-03-03

Initial alpha release

[Unreleased]: https://github.com/go-joe/slack-adapter/compare/v0.6.0...HEAD
[v0.6.0]: https://github.com/go-joe/slack-adapter/compare/v0.5.1...v0.6.0
[v0.5.1]: https://github.com/go-joe/slack-adapter/compare/v0.5.0...v0.5.1
[v0.5.0]: https://github.com/go-joe/slack-adapter/compare/v0.4.0...v0.5.0
[v0.4.0]: https://github.com/go-joe/slack-adapter/compare/v0.3.0...v0.4.0
[v0.3.0]: https://github.com/go-joe/slack-adapter/compare/v0.2.0...v0.3.0
[v0.2.0]: https://github.com/go-joe/slack-adapter/compare/v0.1.0...v0.2.0
[v0.1.0]: https://github.com/go-joe/slack-adapter/releases/tag/v0.1.0<|MERGE_RESOLUTION|>--- conflicted
+++ resolved
@@ -5,11 +5,8 @@
 and this project adheres to [Semantic Versioning](https://semver.org/spec/v2.0.0.html).
 
 ## [Unreleased]
-<<<<<<< HEAD
+- Actually use `Config.Name` field when sending messages
 - Fix issue [Bot is handling messages coming from itself #5](https://github.com/go-joe/slack-adapter/issues/5)
-=======
-- Actually use `Config.Name` field when sending messages
->>>>>>> f329065a
 
 ## [v0.6.0] - 2019-04-19
 - Update to joe v0.7.0
